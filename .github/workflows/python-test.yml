name: Test Python Package

on: [ pull_request, workflow_dispatch ]

jobs:
  test-docs:
    runs-on: ubuntu-22.04
    steps:
<<<<<<< HEAD
=======
      - uses: actions/checkout@v3
>>>>>>> 3976afb2
      - name: Set up Python
        uses: actions/setup-python@v4
        with:
          python-version: '3.9.x'
          cache: 'pip'
<<<<<<< HEAD
      - uses: actions/checkout@v3
=======
>>>>>>> 3976afb2
      - name: Install dependencies
        run: |
          python -m pip install --upgrade pip
          pip install -r docs/requirements.txt
<<<<<<< HEAD
          sudo apt-get update && sudo apt-get install -y enchant-2
=======
          sudo apt-get update && sudo apt-get install -y enchant-2 aspell-en
>>>>>>> 3976afb2
      - name: Build Docs
        run: |
          cd docs
          make clean
          make html
          make linkcheck
  test:
    runs-on: ubuntu-22.04
    steps:
      - uses: actions/checkout@v3
      - name: Set up Python
        uses: actions/setup-python@v4
        with:
          python-version: '3.9.x'
          cache: 'pip'
      - name: Install dependencies
        run: |
          python -m pip install --upgrade pip
          pip install -r tests/requirements.txt
      - name: Add DBus Config
        run: |
          sudo cp tests/com.spacecheese.test.conf /etc/dbus-1/system.d
      - name: Run Tests
        run: |
          python -m unittest
        <|MERGE_RESOLUTION|>--- conflicted
+++ resolved
@@ -6,28 +6,17 @@
   test-docs:
     runs-on: ubuntu-22.04
     steps:
-<<<<<<< HEAD
-=======
       - uses: actions/checkout@v3
->>>>>>> 3976afb2
       - name: Set up Python
         uses: actions/setup-python@v4
         with:
           python-version: '3.9.x'
           cache: 'pip'
-<<<<<<< HEAD
-      - uses: actions/checkout@v3
-=======
->>>>>>> 3976afb2
       - name: Install dependencies
         run: |
           python -m pip install --upgrade pip
           pip install -r docs/requirements.txt
-<<<<<<< HEAD
-          sudo apt-get update && sudo apt-get install -y enchant-2
-=======
           sudo apt-get update && sudo apt-get install -y enchant-2 aspell-en
->>>>>>> 3976afb2
       - name: Build Docs
         run: |
           cd docs
