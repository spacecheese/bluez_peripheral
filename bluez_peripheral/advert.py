--- conflicted
+++ resolved
@@ -75,12 +75,8 @@
         duration: int = 2,
         releaseCallback: Optional[Callable[[], None]] = None,
     ):
-<<<<<<< HEAD
-        self._type = packet_type
-=======
         self._type = packetType
         # Convert any string uuids to uuid16.
->>>>>>> 266e0714
         self._serviceUUIDs = [
             UUID16.parse_uuid(uuid) for uuid in serviceUUIDs
         ]
