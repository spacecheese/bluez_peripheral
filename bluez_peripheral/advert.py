--- conflicted
+++ resolved
@@ -10,11 +10,7 @@
 from uuid import UUID
 
 from .uuid16 import UUID16
-<<<<<<< HEAD
 from .util import _snake_to_kebab, _kebab_to_shouting_snake, Adapter
-=======
-from .util import *
->>>>>>> c4fa5427
 
 
 class PacketType(Enum):
@@ -47,13 +43,8 @@
         localName: The device name to advertise.
         serviceUUIDs: A list of service UUIDs advertise.
         appearance: The appearance value to advertise.
-<<<<<<< HEAD
             See the `Bluetooth SIG Assigned Numbers <https://www.bluetooth.com/specifications/assigned-numbers/>`_ (Search for "Appearance Values")
-        timeout: The time from registration until this advert is removed.
-=======
-            `See the Bluetooth SIG recognised values. <https://specificationrefs.bluetooth.com/assigned-values/Appearance%20Values.pdf>`_
         timeout: The time from registration until this advert is removed (defaults to zero meaning never timeout).
->>>>>>> c4fa5427
         discoverable: Whether or not the device this advert should be generally discoverable.
         packetType: The type of advertising packet requested.
         manufacturerData: Any manufacturer specific data to include in the advert.
@@ -61,12 +52,8 @@
         serviceData: Any service data elements to include.
         includes: Fields that can be optionally included in the advertising packet.
             Only the :class:`AdvertisingIncludes.TX_POWER` flag seems to work correctly with bluez.
-<<<<<<< HEAD
-        duration: Duration of the advert when only this advert is ongoing.
-=======
         duration: Duration of the advert when multiple adverts are ongoing.
         releaseCallback: A function to call when the advert release function is called.
->>>>>>> c4fa5427
     """
 
     _INTERFACE = "org.bluez.LEAdvertisement1"
@@ -90,14 +77,8 @@
         releaseCallback: Optional[Callable[[], None]] = None,
     ):
         self._type = packetType
-<<<<<<< HEAD
+        # Convert any string uuids to uuid16.
         self._serviceUUIDs = [UUID16.parse_uuid(uuid) for uuid in serviceUUIDs]
-=======
-        # Convert any string uuids to uuid16.
-        self._serviceUUIDs = [
-            UUID16.parse_uuid(uuid) for uuid in serviceUUIDs
-        ]
->>>>>>> c4fa5427
         self._localName = localName
         # Convert the appearance to a uint16 if it isn't already an int.
         self._appearance = (
@@ -109,13 +90,7 @@
         for key, value in manufacturerData.items():
             self._manufacturerData[key] = Variant("ay", value)
 
-<<<<<<< HEAD
         self._solicitUUIDs = [UUID16.parse_uuid(uuid) for uuid in solicitUUIDs]
-=======
-        self._solicitUUIDs = [
-            UUID16.parse_uuid(uuid) for uuid in solicitUUIDs
-        ]
->>>>>>> c4fa5427
         self._serviceData = serviceData
         self._discoverable = discoverable
         self._includes = includes
