from dbus_next import DBusError
from dbus_next.aio import MessageBus
from dbus_next.service import ServiceInterface, method, dbus_property
from dbus_next.constants import PropertyAccess

<<<<<<< HEAD
from uuid import UUID
from enum import Flag, auto
from typing import Callable, Union

from ..uuid16 import UUID16
=======
import inspect
from enum import Flag, auto
from typing import Union, Callable, Awaitable
from ..uuid import BTUUID as UUID
>>>>>>> 266e0714
from ..util import *


class DescriptorReadOptions:
    """Options supplied to descriptor read functions.
    Generally you can ignore these unless you have a long descriptor (eg > 48 bytes) or you have some specific authorization requirements.
    """

    def __init__(self, options):
        self._offset = getattr_variant(options, "offset", 0)
        self._link = getattr_variant(options, "link", None)
        self._device = getattr_variant(options, "device", None)

    @property
    def offset(self):
        """A byte offset to use when writing to this descriptor."""
        return self._offset

    @property
    def link(self):
        """The link type."""
        return self._link

    @property
    def device(self):
        """The path of the remote device on the system dbus or None."""
        return self._device


class DescriptorWriteOptions:
    """Options supplied to descriptor write functions.
    Generally you can ignore these unless you have a long descriptor (eg > 48 bytes) or you have some specific authorization requirements.
    """

    def __init__(self, options):
        self._offset = getattr_variant(options, "offset", 0)
        self._device = getattr_variant(options, "device", None)
        self._link = getattr_variant(options, "link", None)
        self._prepare_authorize = getattr_variant(options, "prepare-authorize", False)

    @property
    def offset(self):
        """A byte offset to use when writing to this descriptor."""
        return self._offset

    @property
    def device(self):
        """The path of the remote device on the system dbus or None."""
        return self._device

    @property
    def link(self):
        """The link type."""
        return self._link

    @property
    def prepare_authorize(self):
        """True if prepare authorization request. False otherwise."""
        return self._prepare_authorize


class DescriptorFlags(Flag):
    """Flags to use when specifying the read/ write routines that can be used when accessing the descriptor.
    These are converted to `bluez flags <https://git.kernel.org/pub/scm/bluetooth/bluez.git/tree/doc/gatt-api.txt>`_ some of which are not clearly documented.
    """

    INVALID = 0
    READ = auto()
    """Descriptor may be read.
    """
    WRITE = auto()
    """Descriptor may be written to.
    """
    ENCRYPT_READ = auto()
    """"""
    ENCRYPT_WRITE = auto()
    """"""
    ENCRYPT_AUTHENTICATED_READ = auto()
    """"""
    ENCRYPT_AUTHENTICATED_WRITE = auto()
    """"""
    SECURE_READ = auto()
    """"""
    SECURE_WRITE = auto()
    """"""
    AUTHORIZE = auto()
    """"""


# Decorator for descriptor getters/ setters.
class descriptor(ServiceInterface):
    """Create a new descriptor with a specified UUID and flags associated with the specified parent characteristic.

    Args:
        uuid: The UUID of this GATT descriptor. A list of standard ids is provided by the `Bluetooth SIG <https://btprodspecificationrefs.blob.core.windows.net/assigned-values/16-bit%20UUID%20Numbers%20Document.pdf>`_
        characteristic: The parent characteristic to associate this descriptor with.
        flags: Flags defining the possible read/ write behavior of the attribute.

    See Also:
        :ref:`quickstart`

        :ref:`characteristics_descriptors`
    """

    _INTERFACE = "org.bluez.GattDescriptor1"

    def __init__(
        self,
        uuid: Union[str, bytes, UUID, UUID16, int],
        characteristic: "characteristic",  # type: ignore
        flags: DescriptorFlags = DescriptorFlags.READ,
    ):
        self.uuid = UUID16.parse_uuid(uuid)
        self.getter_func = None
        self.setter_func = None
        self.characteristic = characteristic
        self.flags = flags
        self._service = None

        self._characteristic_path = None
        super().__init__(self._INTERFACE)

        characteristic.add_descriptor(self)

    # Decorators
    def setter(
        self,
        setter_func: Union[Callable[["Service", bytes, DescriptorWriteOptions], None], 
            Callable[["Service", bytes, DescriptorWriteOptions], Awaitable[None]]],
    ) -> "descriptor":
        """A decorator for descriptor value setters."""
        self.setter_func = setter_func
        return setter_func

    def __call__(
        self,
        getter_func: Union[
            Callable[["Service", DescriptorReadOptions], bytes], 
            Callable[["Service", DescriptorReadOptions], Awaitable[bytes]]
        ] = None,
        setter_func: Union[
            Callable[["Service", bytes, DescriptorWriteOptions], None], 
            Callable[["Service", bytes, DescriptorWriteOptions], Awaitable[None]]
        ] = None,
    ) -> "descriptor":
        """A decorator for characteristic value getters.

        Args:
            getter_func: The getter function for this descriptor.
            setter_func: The setter function for this descriptor. Defaults to None.

        Returns:
            This descriptor
        """
        self.getter_func = getter_func
        self.setter_func = setter_func
        return self

    def _set_service(self, service):
        self._service = service

    # DBus
    def _get_path(self) -> str:
        return self._characteristic_path + "/desc{:d}".format(self._num)

    def _export(self, bus: MessageBus, characteristic_path: str, num: int):
        self._characteristic_path = characteristic_path
        self._num = num
        bus.export(self._get_path(), self)

    def _unexport(self, bus: MessageBus):
        bus.unexport(self._get_path(), self._INTERFACE)
        self._characteristic_path = None

    @method()
    async def ReadValue(self, options: "a{sv}") -> "ay":  # type: ignore
        try:
            if inspect.iscoroutinefunction(self.getter_func):
                return await self.getter_func(self._service, DescriptorReadOptions(options))
            else:
                return self.getter_func(self._service, DescriptorReadOptions(options))
        except DBusError as e:
            # Allow DBusErrors to bubble up normally.
            raise e
        except Exception as e:
            # Report any other exception types.
            print(
                "Unrecognised exception type when reading descriptor value: \n" + str(e)
            )
            raise e

    @method()
    async def WriteValue(self, data: "ay", options: "a{sv}"):  # type: ignore
        try:
            if inspect.iscoroutinefunction(self.setter_func):
                await self.setter_func(self._service, data, DescriptorWriteOptions(options))
            else:
                self.setter_func(self._service, data, DescriptorWriteOptions(options))
        except DBusError as e:
            raise e
        except Exception as e:
            print(
                "Unrecognised exception type when writing descriptor value: \n" + str(e)
            )
            raise e

    @dbus_property(PropertyAccess.READ)
    def UUID(self) -> "s":  # type: ignore
        return str(self.uuid)

    @dbus_property(PropertyAccess.READ)
    def Characteristic(self) -> "o":  # type: ignore
        return self._characteristic_path

    @dbus_property(PropertyAccess.READ)
    def Flags(self) -> "as":  # type: ignore
        # Return a list of string flag names.
        return [
            snake_to_kebab(flag.name) for flag in DescriptorFlags if self.flags & flag
        ]<|MERGE_RESOLUTION|>--- conflicted
+++ resolved
@@ -3,18 +3,12 @@
 from dbus_next.service import ServiceInterface, method, dbus_property
 from dbus_next.constants import PropertyAccess
 
-<<<<<<< HEAD
+import inspect
 from uuid import UUID
 from enum import Flag, auto
-from typing import Callable, Union
+from typing import Callable, Union, Awaitable
 
 from ..uuid16 import UUID16
-=======
-import inspect
-from enum import Flag, auto
-from typing import Union, Callable, Awaitable
-from ..uuid import BTUUID as UUID
->>>>>>> 266e0714
 from ..util import *
 
 
