from dbus_next import DBusError
from dbus_next.aio import MessageBus
from dbus_next.service import ServiceInterface, method, dbus_property
from dbus_next.constants import PropertyAccess

<<<<<<< HEAD
from uuid import UUID
from enum import Flag, auto
from typing import Callable, Union
=======
import inspect
from uuid import UUID
from enum import Flag, auto
from typing import Callable, Union, Awaitable

from ..uuid16 import UUID16
from ..util import *
>>>>>>> c4fa5427

from ..uuid16 import UUID16
from ..util import _snake_to_kebab, _getattr_variant


# TODO: Add type annotations to these classes.
class DescriptorReadOptions:
    """Options supplied to descriptor read functions.
    Generally you can ignore these unless you have a long descriptor (eg > 48 bytes) or you have some specific authorization requirements.
    """

    def __init__(self, options):
        self._offset = _getattr_variant(options, "offset", 0)
        self._link = _getattr_variant(options, "link", None)
        self._device = _getattr_variant(options, "device", None)

    @property
    def offset(self):
        """A byte offset to use when writing to this descriptor."""
        return self._offset

    @property
    def link(self):
        """The link type."""
        return self._link

    @property
    def device(self):
        """The path of the remote device on the system dbus or None."""
        return self._device


class DescriptorWriteOptions:
    """Options supplied to descriptor write functions.
    Generally you can ignore these unless you have a long descriptor (eg > 48 bytes) or you have some specific authorization requirements.
    """

    def __init__(self, options):
        self._offset = _getattr_variant(options, "offset", 0)
        self._device = _getattr_variant(options, "device", None)
        self._link = _getattr_variant(options, "link", None)
        self._prepare_authorize = _getattr_variant(options, "prepare-authorize", False)

    @property
    def offset(self):
        """A byte offset to use when writing to this descriptor."""
        return self._offset

    @property
    def device(self):
        """The path of the remote device on the system dbus or None."""
        return self._device

    @property
    def link(self):
        """The link type."""
        return self._link

    @property
    def prepare_authorize(self):
        """True if prepare authorization request. False otherwise."""
        return self._prepare_authorize


class DescriptorFlags(Flag):
    """Flags to use when specifying the read/ write routines that can be used when accessing the descriptor.
    These are converted to `bluez flags <https://git.kernel.org/pub/scm/bluetooth/bluez.git/tree/doc/gatt-api.txt>`_ some of which are not clearly documented.
    """

    INVALID = 0
    READ = auto()
    """Descriptor may be read.
    """
    WRITE = auto()
    """Descriptor may be written to.
    """
    ENCRYPT_READ = auto()
    """"""
    ENCRYPT_WRITE = auto()
    """"""
    ENCRYPT_AUTHENTICATED_READ = auto()
    """"""
    ENCRYPT_AUTHENTICATED_WRITE = auto()
    """"""
    SECURE_READ = auto()
    """"""
    SECURE_WRITE = auto()
    """"""
    AUTHORIZE = auto()
    """"""


# Decorator for descriptor getters/ setters.
class descriptor(ServiceInterface):
    """Create a new descriptor with a specified UUID and flags associated with the specified parent characteristic.

    Args:
        uuid: The UUID of this GATT descriptor. A list of standard ids is provided by the `Bluetooth SIG Assigned Numbers <https://www.bluetooth.com/specifications/assigned-numbers/>`_
        characteristic: The parent characteristic to associate this descriptor with.
        flags: Flags defining the possible read/ write behavior of the attribute.

    See Also:
        :ref:`services`
    """

    _INTERFACE = "org.bluez.GattDescriptor1"

    def __init__(
        self,
        uuid: Union[str, bytes, UUID, UUID16, int],
        characteristic: "characteristic",  # type: ignore
        flags: DescriptorFlags = DescriptorFlags.READ,
    ):
        self.uuid = UUID16.parse_uuid(uuid)
        self.getter_func = None
        self.setter_func = None
        self.characteristic = characteristic
        self.flags = flags
        self._service = None

        self._characteristic_path = None
        super().__init__(self._INTERFACE)

        characteristic.add_descriptor(self)

    # Decorators
    def setter(
        self,
        setter_func: Union[Callable[["Service", bytes, DescriptorWriteOptions], None], 
            Callable[["Service", bytes, DescriptorWriteOptions], Awaitable[None]]],
    ) -> "descriptor":
        """A decorator for descriptor value setters."""
        self.setter_func = setter_func
        return setter_func

    def __call__(
        self,
        getter_func: Union[
            Callable[["Service", DescriptorReadOptions], bytes], 
            Callable[["Service", DescriptorReadOptions], Awaitable[bytes]]
        ] = None,
        setter_func: Union[
            Callable[["Service", bytes, DescriptorWriteOptions], None], 
            Callable[["Service", bytes, DescriptorWriteOptions], Awaitable[None]]
        ] = None,
    ) -> "descriptor":
        """A decorator for characteristic value getters.

        Args:
            getter_func: The getter function for this descriptor.
            setter_func: The setter function for this descriptor. Defaults to None.

        Returns:
            This descriptor
        """
        self.getter_func = getter_func
        self.setter_func = setter_func
        return self

    def _set_service(self, service):
        self._service = service

    # DBus
    def _get_path(self) -> str:
        return self._characteristic_path + "/desc{:d}".format(self._num)

    def _export(self, bus: MessageBus, characteristic_path: str, num: int):
        self._characteristic_path = characteristic_path
        self._num = num
        bus.export(self._get_path(), self)

    def _unexport(self, bus: MessageBus):
        bus.unexport(self._get_path(), self._INTERFACE)
        self._characteristic_path = None

    @method()
    async def ReadValue(self, options: "a{sv}") -> "ay":  # type: ignore
        try:
            if inspect.iscoroutinefunction(self.getter_func):
                return await self.getter_func(self._service, DescriptorReadOptions(options))
            else:
                return self.getter_func(self._service, DescriptorReadOptions(options))
        except DBusError as e:
            # Allow DBusErrors to bubble up normally.
            raise e
        except Exception as e:
            # Report any other exception types.
            print(
                "Unrecognised exception type when reading descriptor value: \n" + str(e)
            )
            raise e

    @method()
    async def WriteValue(self, data: "ay", options: "a{sv}"):  # type: ignore
        try:
            if inspect.iscoroutinefunction(self.setter_func):
                await self.setter_func(self._service, data, DescriptorWriteOptions(options))
            else:
                self.setter_func(self._service, data, DescriptorWriteOptions(options))
        except DBusError as e:
            raise e
        except Exception as e:
            print(
                "Unrecognised exception type when writing descriptor value: \n" + str(e)
            )
            raise e

    @dbus_property(PropertyAccess.READ)
    def UUID(self) -> "s":  # type: ignore
        return str(self.uuid)

    @dbus_property(PropertyAccess.READ)
    def Characteristic(self) -> "o":  # type: ignore
        return self._characteristic_path

    @dbus_property(PropertyAccess.READ)
    def Flags(self) -> "as":  # type: ignore
        # Return a list of string flag names.
        return [
            _snake_to_kebab(flag.name) for flag in DescriptorFlags if self.flags & flag
        ]<|MERGE_RESOLUTION|>--- conflicted
+++ resolved
@@ -3,19 +3,9 @@
 from dbus_next.service import ServiceInterface, method, dbus_property
 from dbus_next.constants import PropertyAccess
 
-<<<<<<< HEAD
-from uuid import UUID
-from enum import Flag, auto
-from typing import Callable, Union
-=======
-import inspect
 from uuid import UUID
 from enum import Flag, auto
 from typing import Callable, Union, Awaitable
-
-from ..uuid16 import UUID16
-from ..util import *
->>>>>>> c4fa5427
 
 from ..uuid16 import UUID16
 from ..util import _snake_to_kebab, _getattr_variant
@@ -144,8 +134,10 @@
     # Decorators
     def setter(
         self,
-        setter_func: Union[Callable[["Service", bytes, DescriptorWriteOptions], None], 
-            Callable[["Service", bytes, DescriptorWriteOptions], Awaitable[None]]],
+        setter_func: Union[
+            Callable[["Service", bytes, DescriptorWriteOptions], None],
+            Callable[["Service", bytes, DescriptorWriteOptions], Awaitable[None]],
+        ],
     ) -> "descriptor":
         """A decorator for descriptor value setters."""
         self.setter_func = setter_func
@@ -154,12 +146,12 @@
     def __call__(
         self,
         getter_func: Union[
-            Callable[["Service", DescriptorReadOptions], bytes], 
-            Callable[["Service", DescriptorReadOptions], Awaitable[bytes]]
+            Callable[["Service", DescriptorReadOptions], bytes],
+            Callable[["Service", DescriptorReadOptions], Awaitable[bytes]],
         ] = None,
         setter_func: Union[
-            Callable[["Service", bytes, DescriptorWriteOptions], None], 
-            Callable[["Service", bytes, DescriptorWriteOptions], Awaitable[None]]
+            Callable[["Service", bytes, DescriptorWriteOptions], None],
+            Callable[["Service", bytes, DescriptorWriteOptions], Awaitable[None]],
         ] = None,
     ) -> "descriptor":
         """A decorator for characteristic value getters.
@@ -195,7 +187,9 @@
     async def ReadValue(self, options: "a{sv}") -> "ay":  # type: ignore
         try:
             if inspect.iscoroutinefunction(self.getter_func):
-                return await self.getter_func(self._service, DescriptorReadOptions(options))
+                return await self.getter_func(
+                    self._service, DescriptorReadOptions(options)
+                )
             else:
                 return self.getter_func(self._service, DescriptorReadOptions(options))
         except DBusError as e:
@@ -212,7 +206,9 @@
     async def WriteValue(self, data: "ay", options: "a{sv}"):  # type: ignore
         try:
             if inspect.iscoroutinefunction(self.setter_func):
-                await self.setter_func(self._service, data, DescriptorWriteOptions(options))
+                await self.setter_func(
+                    self._service, data, DescriptorWriteOptions(options)
+                )
             else:
                 self.setter_func(self._service, data, DescriptorWriteOptions(options))
         except DBusError as e:
