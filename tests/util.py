import asyncio
from uuid import UUID
from typing import Tuple
from threading import Thread, Event
from unittest.case import SkipTest

from dbus_next.introspection import Node

<<<<<<< HEAD
from bluez_peripheral.util import (
    get_message_bus,
    is_bluez_available,
    MessageBus,
    Adapter,
)
=======
from bluez_peripheral.util import *
>>>>>>> c4fa5427
from bluez_peripheral.uuid16 import UUID16


class BusManager:
    def __init__(self, name="com.spacecheese.test"):
        bus_ready = Event()
        self.name = name

        async def operate_bus_async():
            # Setup the bus.
            self.bus = await get_message_bus()
            await self.bus.request_name(name)

            bus_ready.set()

            await self.bus.wait_for_disconnect()

        def operate_bus():
            asyncio.run(operate_bus_async())

        self._thread = Thread(target=operate_bus)
        self._thread.start()

        bus_ready.wait()

    def close(self):
        self.bus.disconnect()


async def get_first_adapter_or_skip(bus: MessageBus) -> Adapter:
    adapters = await Adapter.get_all(bus)
    if not len(adapters) > 0:
        raise SkipTest("No adapters detected for testing.")
    else:
        return adapters[0]


async def bluez_available_or_skip(bus: MessageBus):
    if await is_bluez_available(bus):
        return
    else:
        raise SkipTest("bluez is not available for testing.")


class MockAdapter(Adapter):
    def __init__(self, inspector):
        self._inspector = inspector
        self._proxy = self

    def get_interface(self, name):
        return self

    async def call_register_advertisement(self, path, obj):
        await self._inspector(path)

    async def call_register_application(self, path, obj):
        await self._inspector(path)

    async def call_unregister_application(self, path):
        pass


async def find_attrib(bus, bus_name, path, nodes, target_uuid) -> Tuple[Node, str]:
    for node in nodes:
        node_path = path + "/" + node.name

        introspection = await bus.introspect(bus_name, node_path)
        proxy = bus.get_proxy_object(bus_name, node_path, introspection)

        uuid = None
        interface_names = [interface.name for interface in introspection.interfaces]
        if "org.bluez.GattService1" in interface_names:
            uuid = await proxy.get_interface("org.bluez.GattService1").get_uuid()
        elif "org.bluez.GattCharacteristic1" in interface_names:
            uuid = await proxy.get_interface("org.bluez.GattCharacteristic1").get_uuid()
        elif "org.bluez.GattDescriptor1" in interface_names:
            uuid = await proxy.get_interface("org.bluez.GattDescriptor1").get_uuid()

<<<<<<< HEAD
        if UUID16(uuid) == target_uuid:
=======
        if UUID16(uuid) == UUID16(target_uuid):
>>>>>>> c4fa5427
            return introspection, node_path

    raise ValueError(
        "The attribute with uuid '" + str(target_uuid) + "' could not be found."
    )


async def get_attrib(bus, bus_name, path, service_uuid, char_uuid=None, desc_uuid=None):
    introspection = await bus.introspect(bus_name, path)

    nodes = introspection.nodes
    introspection, path = await find_attrib(bus, bus_name, path, nodes, service_uuid)

    if char_uuid is None:
        return bus.get_proxy_object(bus_name, path, introspection)

    nodes = introspection.nodes
    introspection, path = await find_attrib(bus, bus_name, path, nodes, char_uuid)

    if desc_uuid is None:
        return bus.get_proxy_object(bus_name, path, introspection)

    nodes = introspection.nodes
    introspection, path = await find_attrib(bus, bus_name, path, nodes, desc_uuid)

    return bus.get_proxy_object(bus_name, path, introspection)<|MERGE_RESOLUTION|>--- conflicted
+++ resolved
@@ -6,16 +6,12 @@
 
 from dbus_next.introspection import Node
 
-<<<<<<< HEAD
 from bluez_peripheral.util import (
     get_message_bus,
     is_bluez_available,
     MessageBus,
     Adapter,
 )
-=======
-from bluez_peripheral.util import *
->>>>>>> c4fa5427
 from bluez_peripheral.uuid16 import UUID16
 
 
@@ -94,11 +90,7 @@
         elif "org.bluez.GattDescriptor1" in interface_names:
             uuid = await proxy.get_interface("org.bluez.GattDescriptor1").get_uuid()
 
-<<<<<<< HEAD
-        if UUID16(uuid) == target_uuid:
-=======
-        if UUID16(uuid) == UUID16(target_uuid):
->>>>>>> c4fa5427
+        if UUID16.parse_uuid(uuid) == UUID16.parse_uuid(target_uuid):
             return introspection, node_path
 
     raise ValueError(
